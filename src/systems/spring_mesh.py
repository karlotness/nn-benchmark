import numpy as np
from scipy.linalg import lu_factor, lu_solve
from .defs import System, TrajectoryResult, SystemResult, StatePair
from collections import namedtuple
import logging
import time
import torch
from numba import jit


Particle = namedtuple("Particle", ["mass", "is_fixed"])
# Particle numbers are zero indexed
Edge = namedtuple("Edge", ["a", "b", "spring_const", "rest_length"])

ParticleTrajectoryResult = namedtuple("ParticleTrajectoryResult",
                                      ["q", "p",
                                       "dq_dt", "dp_dt",
                                       "t_steps",
                                       "p_noiseless", "q_noiseless",
                                       "masses", "edge_indices", "fixed_mask"])


class SpringMeshSystem(System):
    def __init__(self, n_dims, particles, edges):
        super().__init__()
        self.particles = particles
        self.edges = edges
        self.n_dims = n_dims
        assert self.n_dims == 2
        self.n_particles = len(particles)
        self.masses = np.array([p.mass for p in self.particles], dtype=np.float64)
        self.masses.setflags(write=False)
        self.fixed_mask = np.array([p.is_fixed for p in self.particles], dtype=np.bool)
        self.fixed_mask.setflags(write=False)
        # Gather other data
        self.edge_indices = np.array([(e.a, e.b) for e in self.edges] +
                                     [(e.b, e.a) for e in self.edges], dtype=np.int64).T
        self.edge_indices.setflags(write=False)
        self.spring_consts = np.expand_dims(np.array([e.spring_const for e in self.edges] +
                                                     [e.spring_const for e in self.edges], dtype=np.float64),
                                            0)
        self.spring_consts.setflags(write=False)
        self.rest_lengths = np.expand_dims(np.array([e.rest_length for e in self.edges] +
                                                    [e.rest_length for e in self.edges], dtype=np.float64),
                                           0)
        self.rest_lengths.setflags(write=False)
        self.row_coords = np.concatenate([self.edge_indices[0], self.edge_indices[0]])
        self.col_coords = np.concatenate([np.repeat(0, 2 * len(edges)),
                                          np.repeat(1, 2 * len(edges))])
        # Compute the update matrices
        mass_matrix = np.diag(np.tile(np.expand_dims(self.masses, 1), (1, self.n_dims)).reshape((-1,)))
        mass_matrix.setflags(write=False)
        assert mass_matrix.shape == (self.n_particles * self.n_dims, self.n_particles * self.n_dims)
        # Build the stiffness matrix
        stiff_mat_parts = [[np.zeros((self.n_dims, self.n_dims)) for _ in range(self.n_particles)] for _ in range(self.n_particles)]
        for edge in self.edges:
            m_aa = np.diag([edge.spring_const] * self.n_dims)
            m_ab = np.diag([-1 * edge.spring_const] * self.n_dims)
            m_ba = m_ab
            m_bb = m_aa
            stiff_mat_parts[edge.a][edge.a] += m_aa
            stiff_mat_parts[edge.a][edge.b] += m_ab
            stiff_mat_parts[edge.b][edge.a] += m_ba
            stiff_mat_parts[edge.b][edge.b] += m_bb
        stiff_mat = np.block(stiff_mat_parts)
        stiff_mat.setflags(write=False)
        assert stiff_mat.shape == (self.n_particles * self.n_dims, self.n_particles * self.n_dims)
        # Compute the selection matrix for non-fixed vertices
        n_non_fixed = self.n_particles - np.count_nonzero(self.fixed_mask)
        unfixed_mask_parts = [[np.zeros((self.n_dims, self.n_dims), dtype=np.bool) for _ in range(self.n_particles)] for _ in range(n_non_fixed)]
        for i, j in enumerate(np.nonzero(np.logical_not(self.fixed_mask))[0]):
            unfixed_mask_parts[i][j] = np.eye(self.n_dims, dtype=np.bool)
        unfixed_mask_mat = np.block(unfixed_mask_parts)
        unfixed_mask_mat.setflags(write=False)
        assert unfixed_mask_mat.shape == (n_non_fixed * self.n_dims, self.n_particles * self.n_dims)
        # Store system matrices
        self._mass_matrix = mass_matrix
        self._select_matrix = unfixed_mask_mat
        self._stiff_mat = stiff_mat
<<<<<<< HEAD
        # Set up support functions for computing derivatives
        edge_indices = self.edge_indices
        n_particles = self.n_particles
        n_dims = self.n_dims
        spring_consts = self.spring_consts
        rest_lengths = self.rest_lengths
        fixed_mask = self.fixed_mask
        masses = self.masses
        masses_expanded = np.expand_dims(masses, axis=(0, -1))
        @jit(nopython=True, fastmath=False)
        def gather_forces(edge_forces, out):
            for i in range(edge_indices.shape[1]):
                a = edge_indices[0, i]
                out[:, a] += edge_forces[:, i]
        @jit(nopython=True, fastmath=False)
        def compute_forces(q):
            q = q.reshape((-1, n_particles, n_dims))
            # Compute length of each spring and "diff" directions of the forces
            diffs = q[:, edge_indices[0], :] - q[:, edge_indices[1], :]
            lengths = np.sqrt((diffs ** 2).sum(axis=-1))
            # Compute forces
            edge_forces = np.expand_dims(-1 * spring_consts * (lengths - rest_lengths) / lengths, axis=-1) * diffs
            # Gather forces for each of their "lead" particles
            forces = np.zeros(shape=(q.shape[0], n_particles, n_dims), dtype=q.dtype)
            gather_forces(edge_forces=edge_forces, out=forces)
            # Mask forces on fixed particles
            forces[:, fixed_mask, :] = 0
            return forces
        self.compute_forces = compute_forces
        # Set up free derivative function
        @jit(nopython=True, fastmath=False)
        def derivative(q, p):
            dt = 1
            step_vel_decay = vel_decay ** dt
            orig_q_shape = q.shape
            orig_p_shape = p.shape
            q = q.reshape((-1, n_particles, n_dims))
            p = p.reshape((-1, n_particles, n_dims))
            # Compute action of forces on each particle
            forces = compute_forces(q=q)
            # Update positions
            pos = (1 / masses_expanded) * p
            pos[:, fixed_mask, :] = 0
            q_out = (step_vel_decay * pos).reshape(orig_q_shape)
            p_out = forces.reshape(orig_p_shape)
            return q_out, p_out
        self.derivative = derivative
=======
        # Underdamped springs
        self._viscosity_constant = 0.1
>>>>>>> f0547b6a

    def hamiltonian(self, q, p):
        return torch.zeros(q.shape[0], q.shape[1])

<<<<<<< HEAD
    def _compute_next_step(self, q, q_dot, time_step_size, mat_unknown_factors, step_vel_decay=1.0):
=======
    def compute_forces(self, q, q_dot):
        q = q.reshape((-1, self.n_particles, self.n_dims))
        q_dot = q_dot.reshape((-1, self.n_particles, self.n_dims))
        # Compute length of each spring and "diff" directions of the forces
        diffs = q[:, self.edge_indices[0], :] - q[:, self.edge_indices[1], :]
        diffs_vel = q_dot[:, self.edge_indices[0], :] - q_dot[:, self.edge_indices[1], :]
        lengths = np.linalg.norm(diffs, ord=2, axis=-1)
        # Compute forces
        spring_consts = self.spring_consts
        rest_lengths = self.rest_lengths
        edge_forces = np.expand_dims(-1 * spring_consts * (lengths - rest_lengths) / lengths, axis=-1) * diffs
        edge_forces += -1 * self._viscosity_constant * diffs_vel
        # Gather forces for each of their "lead" particles
        forces = np.zeros_like(edge_forces, shape=(q.shape[0], self.n_particles, self.n_dims))
        gather_forces(edge_indices=self.edge_indices, edge_forces=edge_forces, out=forces)
        # Mask forces on fixed particles
        forces[:, self.fixed_mask, :] = 0
        return forces
        #return np.expand_dims(forces, axis=0)

    def derivative(self, q, p, dt=1):
        orig_q_shape = q.shape
        orig_p_shape = p.shape
        q = q.reshape((-1, self.n_particles, self.n_dims))
        p = p.reshape((-1, self.n_particles, self.n_dims))
        # Compute action of forces on each particle
        forces = self.compute_forces(q=q, q_dot=p)
        # Update positions
        masses = np.expand_dims(self.masses, axis=(0, -1))
        pos = (1 / masses) * p
        pos[:, self.fixed_mask, :] = 0
        q_out = pos.reshape(orig_q_shape)
        p_out = forces.reshape(orig_p_shape)
        return StatePair(q=q_out, p=p_out)

    def _compute_next_step(self, q, q_dot, time_step_size, mat_unknown_factors):
>>>>>>> f0547b6a
        # Input states are (n_particle, n_dim)
        forces_orig = self.compute_forces(q=q, q_dot=q_dot)[0]
        forces = forces_orig.reshape((-1,))
        q = q.reshape((-1, ))
        q_dot = q_dot.reshape((-1, ))
        known = self._select_matrix @ (self._mass_matrix @ q_dot) + (time_step_size * (self._select_matrix @ forces))
        # Two of the values to return
        q_dot_hat_next = lu_solve(mat_unknown_factors, known)
        q_next = q + time_step_size * (self._select_matrix.T @ q_dot_hat_next)
        # Reshape
        q_dot_next = (self._select_matrix.T @ q_dot_hat_next).reshape((self.n_particles, self.n_dims))
        q_next = q_next.reshape((self.n_particles, self.n_dims))
        # Get the p values to return
        p = np.zeros_like(q_dot, shape=(self.n_particles, self.n_dims))
        for i, part in enumerate(self.particles):
            if part.is_fixed:
                continue
            p[i] = part.mass * q_dot_next[i]
        return q_next, q_dot_next, p, forces_orig

    def generate_trajectory(self, q0, p0, num_time_steps, time_step_size,
                            subsample=1, noise_sigma=0.0):
        # Check shapes of inputs
        if (q0.shape != (self.n_particles, self.n_dims)) or (p0.shape != (self.n_particles, self.n_dims)):
            raise ValueError("Invalid input shape for particle system")

        t_eval = np.arange(num_time_steps) * time_step_size

        # Process arguments for subsampling
        num_steps = num_time_steps * subsample
        orig_time_step_size = time_step_size
        time_step_size = time_step_size / subsample

        # Compute updates using explicit Euler
        # compute update matrices
        mat_unknown = self._select_matrix @ (self._mass_matrix - (time_step_size ** 2) * self._stiff_mat) @ self._select_matrix.T
        mat_unknown_factors = lu_factor(mat_unknown)

        init_vel = np.zeros_like(q0)
        for i, part in enumerate(self.particles):
            init_vel[i] = (1/part.mass) * p0[i]

        qs = [q0]
        q_dots = [init_vel]
        ps = [p0]
        p_dots = [self.compute_forces(q=q0, q_dot=p0)[0]]
        q = q0.copy()
        q_dot = p0.copy()

        for i, part in enumerate(self.particles):
            q_dot[i] /= part.mass
        for step_idx in range(1, num_steps):
            q, q_dot, p, _p_dot_next = self._compute_next_step(q=q, q_dot=q_dot, time_step_size=time_step_size,
                                                               mat_unknown_factors=mat_unknown_factors)
            if step_idx % subsample == 0:
                p_dot = self.compute_forces(q=q, q_dot=p)[0]
                qs.append(q)
                q_dots.append(q_dot)
                ps.append(p)
                p_dots.append(p_dot)

        qs = np.stack(qs).reshape(num_time_steps, self.n_particles, self.n_dims)
        ps = np.stack(ps).reshape(num_time_steps, self.n_particles, self.n_dims)
        dq_dt = np.stack(q_dots).reshape(num_time_steps, self.n_particles, self.n_dims)
        dp_dt = np.stack(p_dots).reshape(num_time_steps, self.n_particles, self.n_dims)

        # Add configured noise
        noise_ps = noise_sigma * np.random.randn(*ps.shape)
        noise_qs = noise_sigma * np.random.randn(*qs.shape)

        qs_noisy = qs + noise_qs
        ps_noisy = ps + noise_ps

        # Gather other data
        edge_indices = np.array([(e.a, e.b) for e in self.edges] +
                                [(e.b, e.a) for e in self.edges], dtype=np.int64).T

        return ParticleTrajectoryResult(
            q=qs_noisy,
            p=ps_noisy,
            dq_dt=dq_dt,
            dp_dt=dp_dt,
            t_steps=t_eval,
            q_noiseless=qs,
            p_noiseless=ps,
            masses=self.masses,
            edge_indices=edge_indices,
            fixed_mask=self.fixed_mask)


def system_from_records(n_dims, particles, edges):
    parts = []
    edgs = []
    for pdef in particles:
        parts.append(
            Particle(mass=pdef["mass"],
                     is_fixed=pdef["is_fixed"]))
    for edef in edges:
        edgs.append(
            Edge(a=edef["a"],
                 b=edef["b"],
                 spring_const=edef["spring_const"],
                 rest_length=edef["rest_length"]))
    return SpringMeshSystem(n_dims=n_dims,
                            particles=parts,
                            edges=edgs)


def generate_data(system_args, base_logger=None):
    if base_logger:
        logger = base_logger.getChild("spring-mesh")
    else:
        logger = logging.getLogger("spring-mesh")

    trajectory_metadata = []
    trajectories = {}
    trajectory_defs = system_args["trajectory_defs"]
    for i, traj_def in enumerate(trajectory_defs):
        traj_name = f"traj_{i:05}"
        logger.info(f"Generating trajectory {traj_name}")

        # Create the trajectory
        particle_defs = traj_def["particles"]
        spring_defs = traj_def["springs"]
        num_time_steps = traj_def["num_time_steps"]
        time_step_size = traj_def["time_step_size"]
        noise_sigma = traj_def.get("noise_sigma", 0.0)
        subsample = int(traj_def.get("subsample", 1))

        # Split particles and springs into components
        q0 = []
        particles = []
        edges = []
        for pdef in particle_defs:
            particles.append(
                Particle(mass=pdef["mass"],
                         is_fixed=pdef["is_fixed"]))
            q0.append(np.array(pdef["position"]))
        for edef in spring_defs:
            edges.append(
                Edge(a=edef["a"],
                     b=edef["b"],
                     spring_const=edef["spring_const"],
                     rest_length=edef["rest_length"]))
        q0 = np.stack(q0).astype(np.float64)
        p0 = np.zeros_like(q0)

        n_dims = q0.shape[-1]
        n_particles = len(particle_defs)
        system = SpringMeshSystem(n_dims=n_dims, particles=particles,
                                  edges=edges)

        traj_gen_start = time.perf_counter()
        traj_result = system.generate_trajectory(q0=q0,
                                                 p0=p0,
                                                 num_time_steps=num_time_steps,
                                                 time_step_size=time_step_size,
                                                 subsample=subsample,
                                                 noise_sigma=noise_sigma)
        traj_gen_elapsed = time.perf_counter() - traj_gen_start
        logger.info(f"Generating {traj_name} in {traj_gen_elapsed} sec")

        # Store trajectory data
        trajectories.update({
            f"{traj_name}_p": traj_result.p,
            f"{traj_name}_q": traj_result.q,
            f"{traj_name}_dqdt": traj_result.dq_dt,
            f"{traj_name}_dpdt": traj_result.dp_dt,
            f"{traj_name}_t": traj_result.t_steps,
            f"{traj_name}_p_noiseless": traj_result.p_noiseless,
            f"{traj_name}_q_noiseless": traj_result.q_noiseless,
            f"{traj_name}_masses": traj_result.masses,
            f"{traj_name}_edge_indices": traj_result.edge_indices,
            f"{traj_name}_fixed_mask": traj_result.fixed_mask,
        })

        # Store per-trajectory metadata
        trajectory_metadata.append(
            {"name": traj_name,
             "num_time_steps": num_time_steps,
             "time_step_size": time_step_size,
             "noise_sigma": noise_sigma,
             "field_keys": {
                 "p": f"{traj_name}_p",
                 "q": f"{traj_name}_q",
                 "dpdt": f"{traj_name}_dpdt",
                 "dqdt": f"{traj_name}_dqdt",
                 "t": f"{traj_name}_t",
                 "p_noiseless": f"{traj_name}_p_noiseless",
                 "q_noiseless": f"{traj_name}_q_noiseless",
                 "masses": f"{traj_name}_masses",
                 "edge_indices": f"{traj_name}_edge_indices",
                 "fixed_mask": f"{traj_name}_fixed_mask",
             },
             "timing": {
                 "traj_gen_time": traj_gen_elapsed
             }})

    logger.info("Done generating trajectories")

    particle_records = []
    edge_records = []
    for part in trajectory_defs[0]["particles"]:
        particle_records.append({
            "mass": part["mass"],
            "is_fixed": part["is_fixed"],
        })
    for edge in trajectory_defs[0]["springs"]:
        edge_records.append({
            "a": edge["a"],
            "b": edge["b"],
            "spring_const": edge["spring_const"],
            "rest_length": edge["rest_length"],
        })

    return SystemResult(trajectories=trajectories,
                        metadata={
                            "n_grid": n_dims,
                            "n_dim": n_dims,
                            "n_particles": n_particles,
                            "system_type": "spring-mesh",
                            "particles": particle_records,
                            "edges": edge_records,
                        },
                        trajectory_metadata=trajectory_metadata)<|MERGE_RESOLUTION|>--- conflicted
+++ resolved
@@ -32,6 +32,7 @@
         self.masses.setflags(write=False)
         self.fixed_mask = np.array([p.is_fixed for p in self.particles], dtype=np.bool)
         self.fixed_mask.setflags(write=False)
+        self._viscosity_constant = 0.1
         # Gather other data
         self.edge_indices = np.array([(e.a, e.b) for e in self.edges] +
                                      [(e.b, e.a) for e in self.edges], dtype=np.int64).T
@@ -77,7 +78,6 @@
         self._mass_matrix = mass_matrix
         self._select_matrix = unfixed_mask_mat
         self._stiff_mat = stiff_mat
-<<<<<<< HEAD
         # Set up support functions for computing derivatives
         edge_indices = self.edge_indices
         n_particles = self.n_particles
@@ -125,54 +125,11 @@
             p_out = forces.reshape(orig_p_shape)
             return q_out, p_out
         self.derivative = derivative
-=======
-        # Underdamped springs
-        self._viscosity_constant = 0.1
->>>>>>> f0547b6a
 
     def hamiltonian(self, q, p):
         return torch.zeros(q.shape[0], q.shape[1])
 
-<<<<<<< HEAD
     def _compute_next_step(self, q, q_dot, time_step_size, mat_unknown_factors, step_vel_decay=1.0):
-=======
-    def compute_forces(self, q, q_dot):
-        q = q.reshape((-1, self.n_particles, self.n_dims))
-        q_dot = q_dot.reshape((-1, self.n_particles, self.n_dims))
-        # Compute length of each spring and "diff" directions of the forces
-        diffs = q[:, self.edge_indices[0], :] - q[:, self.edge_indices[1], :]
-        diffs_vel = q_dot[:, self.edge_indices[0], :] - q_dot[:, self.edge_indices[1], :]
-        lengths = np.linalg.norm(diffs, ord=2, axis=-1)
-        # Compute forces
-        spring_consts = self.spring_consts
-        rest_lengths = self.rest_lengths
-        edge_forces = np.expand_dims(-1 * spring_consts * (lengths - rest_lengths) / lengths, axis=-1) * diffs
-        edge_forces += -1 * self._viscosity_constant * diffs_vel
-        # Gather forces for each of their "lead" particles
-        forces = np.zeros_like(edge_forces, shape=(q.shape[0], self.n_particles, self.n_dims))
-        gather_forces(edge_indices=self.edge_indices, edge_forces=edge_forces, out=forces)
-        # Mask forces on fixed particles
-        forces[:, self.fixed_mask, :] = 0
-        return forces
-        #return np.expand_dims(forces, axis=0)
-
-    def derivative(self, q, p, dt=1):
-        orig_q_shape = q.shape
-        orig_p_shape = p.shape
-        q = q.reshape((-1, self.n_particles, self.n_dims))
-        p = p.reshape((-1, self.n_particles, self.n_dims))
-        # Compute action of forces on each particle
-        forces = self.compute_forces(q=q, q_dot=p)
-        # Update positions
-        masses = np.expand_dims(self.masses, axis=(0, -1))
-        pos = (1 / masses) * p
-        pos[:, self.fixed_mask, :] = 0
-        q_out = pos.reshape(orig_q_shape)
-        p_out = forces.reshape(orig_p_shape)
-        return StatePair(q=q_out, p=p_out)
-
-    def _compute_next_step(self, q, q_dot, time_step_size, mat_unknown_factors):
->>>>>>> f0547b6a
         # Input states are (n_particle, n_dim)
         forces_orig = self.compute_forces(q=q, q_dot=q_dot)[0]
         forces = forces_orig.reshape((-1,))
