import pathlib
import methods
import torch
from torch import utils
import dataset
import logging
import json
<<<<<<< HEAD
import time
from sklearn import neighbors
import joblib
=======
import integrators
import time
>>>>>>> f6eb738a


TRAIN_DTYPES = {
    "float": torch.float,
    "double": torch.double,
}


def save_network(net, network_args, train_type, out_dir, base_logger):
    logger = base_logger.getChild("save_network")
    logger.info("Saving network")

    if train_type == "knn":
        joblib.dump(net, out_dir / "model.pt")
    else:
        torch.save(net.state_dict(), out_dir / "model.pt")

    with open(out_dir / "model.json", "w", encoding="utf8") as model_file:
        json.dump(network_args, model_file)
    logger.info("Saved network")


def create_optimizer(net, optimizer, optim_args):
    if optimizer == "adam":
        return torch.optim.Adam(net.parameters(),
                                lr=optim_args["learning_rate"])
    else:
        raise ValueError(f"Invalid optimizer {optimizer}")


def create_dataset(base_dir, data_args):
    data_dir = base_dir / data_args["data_dir"]
    base_data_set = dataset.TrajectoryDataset(data_dir=data_dir)
    dataset_type = data_args["dataset"]
    if dataset_type == "trajectory":
        data_set = base_data_set
    elif dataset_type == "snapshot":
        data_set = dataset.SnapshotDataset(traj_dataset=base_data_set)
    elif dataset_type == "rollout-chunk":
        rollout_length = int(data_args["dataset_args"]["rollout_length"])
        data_set = dataset.RolloutChunkDataset(traj_dataset=base_data_set,
                                               rollout_length=rollout_length)
    else:
        raise ValueError(f"Invalid dataset type {dataset_type}")
    loader_args = data_args["loader"]
    loader = utils.data.DataLoader(data_set,
                                   batch_size=loader_args["batch_size"],
                                   shuffle=loader_args["shuffle"])
    return data_set, loader


def select_device(try_gpu, base_logger):
    logger = base_logger.getChild("select_device")
    device = torch.device("cpu")
    if try_gpu and torch.cuda.is_available():
        device = torch.device("cuda")
    elif try_gpu:
        logger.warning("Using CPU despite trying for GPU")
    logger.info(f"Using device {device}")
    return device


def run_phase(base_dir, out_dir, phase_args):
    logger = logging.getLogger("train")
    base_dir = pathlib.Path(base_dir)
    out_dir = pathlib.Path(out_dir)
    training_args = phase_args["training"]

    # Construct the network
    logger.info("Building network")
    network_args = phase_args["network"]
    net = methods.build_network(network_args)

    # Load the data
    logger.info("Constructing dataset")
    train_dataset, train_loader = create_dataset(base_dir, phase_args["train_data"])

    # If training a knn_regressor, this is all we need.
    if train_type == "knn_regressor":
        logger.info("Starting fitting of dataset for KNN Regressor.")

        data = np.stack([np.stack([batch.p, batch.q, batch.dp, batch.dq], axis=-1)
                      for batch in train_loader], axis=0)
        print(data.shape)
        net.fit(data[..., 0:2], data[..., 2:4])

        logger.info("Finished fitting of dataset for KNN Regressor.")

        # Save the network
        save_network(net=net, network_args=network_args, train_type=train_type,
                     out_dir=out_dir, base_logger=logger)

        # Save the run statistics

        return

    # Construct the optimizer
    logger.info("Creating optimizer")
    optimizer = training_args["optimizer"]
    optim_args = training_args["optimizer_args"]
    optim = create_optimizer(net, optimizer, optim_args)

    # Misc training parameters
    max_epochs = training_args["max_epochs"]
    device = select_device(try_gpu=training_args["try_gpu"], base_logger=logger)
    train_dtype = TRAIN_DTYPES[training_args.get("train_dtype", "float")]
    logger.info(f"Training in dtype {train_dtype}")
    train_type = training_args["train_type"]
    train_type_args = training_args["train_type_args"]
    
    # Move network to device and convert to dtype
    net = net.to(device, dtype=train_dtype)

    # Declare loss function
    loss_fn = torch.nn.MSELoss()

    # Run training epochs
    logger.info("Starting training")
    epoch_stats = []
    for epoch in range(max_epochs):
        logger.info(f"Epoch {epoch} of {max_epochs}")
        total_forward_time = 0
        total_backward_time = 0
        time_epoch_start = time.perf_counter()
        total_loss = 0
        total_loss_denom = 0
        for batch_num, batch in enumerate(train_loader):
            time_start = time.perf_counter()

            p = batch.p.to(device, dtype=train_dtype)
            q = batch.q.to(device, dtype=train_dtype)
            dp_dt = batch.dp_dt.to(device, dtype=train_dtype)
            dq_dt = batch.dq_dt.to(device, dtype=train_dtype)
            trajectory_meta = batch.trajectory_meta

            # Reset optimizer
            optim.zero_grad()

            time_forward_start = time.perf_counter()
            if train_type == "hnn":
                # Assume snapshot dataset (shape [batch_size, n_grid])
                x = torch.cat([p, q], dim=-1)
                dx_dt = torch.cat([dp_dt, dq_dt], dim=-1)
                dx_dt_pred = net.time_derivative(x)
                loss = loss_fn(dx_dt_pred, dx_dt)
                total_loss_denom += p.shape[0]
            elif train_type == "srnn":
                # Assume rollout dataset (shape [batch_size, dataset rollout_length, n_grid])
                x = torch.cat([p, q], dim=-1)
                method_hnet = 5
                training_steps = train_type_args["rollout_length"]
                time_step_size = float(trajectory_meta["time_step_size"][0])
                # Check that all time step sizes are equal
                if not torch.all(trajectory_meta["time_step_size"] == time_step_size):
                    raise ValueError("Inconsistent time step sizes in batch")
                int_res = integrators.numerically_integrate(
                    train_type_args["integrator"],
                    p[:, 0],
                    q[:, 0],
                    model=net,
                    method=method_hnet,
                    T=training_steps,
                    dt=time_step_size,
                    volatile=False,
                    device=device,
                    coarsening_factor=1).permute(1, 0, 2)
                loss = loss_fn(int_res, x)
                total_loss_denom += p.shape[0] * p.shape[1]
            elif train_type == "mlp":
                # Assume snapshot dataset (shape [batch_size, n_grid])
                x = torch.cat([p, q], dim=-1)
                dx_dt = torch.cat([dp_dt, dq_dt], dim=-1)
                dx_dt_pred = net(x)
                loss = loss_fn(dx_dt_pred, dx_dt)
                total_loss_denom += p.shape[0]
            else:
                raise ValueError(f"Invalid train type: {train_type}")
            total_forward_time += time.perf_counter() - time_forward_start

            # Training step
            time_backward_start = time.perf_counter()
            loss.backward()
            optim.step()
            total_backward_time += time.perf_counter() - time_backward_start
            total_loss += loss.item()

        total_epoch_time = time.perf_counter() - time_epoch_start
        avg_loss = total_loss / total_loss_denom
        logger.info(f"Epoch complete. Avg loss: {avg_loss}, time: {total_epoch_time}")
        # Compute per-epoch statistics
        epoch_stats.append({
            "num_batches": batch_num + 1,
            "avg_loss": avg_loss,
            "timing": {
                "total_forward": total_forward_time,
                "total_backward": total_backward_time,
                "total_epoch": total_epoch_time,
            }
        })

            logger.info("Batch {} inference running time: {}".format(
                batch_num, time.perf_counter() - time_start))
            time_start = time.perf_counter()

            loss.backward()
            optim.step()
            optim.zero_grad()

            logger.info("Batch {} optimization running time: {}".format(
                batch_num, time.perf_counter() - time_start))

    logger.info("Training done")
    total_epoch_count = epoch + 1

    # Save the network
    save_network(net=net, network_args=network_args, train_type=train_type,
                 out_dir=out_dir, base_logger=logger)

    # Save the run statistics
    with open(out_dir / "train_stats.json", "w", encoding="utf8") as stats_file:
        stats = {
            "num_epochs": total_epoch_count,
            "epoch_stats": epoch_stats,
        }
        json.dump(stats, stats_file)<|MERGE_RESOLUTION|>--- conflicted
+++ resolved
@@ -5,14 +5,11 @@
 import dataset
 import logging
 import json
-<<<<<<< HEAD
 import time
 from sklearn import neighbors
 import joblib
-=======
 import integrators
 import time
->>>>>>> f6eb738a
 
 
 TRAIN_DTYPES = {
