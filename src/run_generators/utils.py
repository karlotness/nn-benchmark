--- conflicted
+++ resolved
@@ -1037,11 +1037,7 @@
 
 class NetworkEvaluation(Evaluation):
     def __init__(self, experiment, network, eval_set, gpu=False, integrator="leapfrog",
-<<<<<<< HEAD
-                 eval_dtype=None):
-=======
                  eval_dtype=None, system=None, time_step_size=None):
->>>>>>> 8a0fef2a
         super().__init__(experiment=experiment,
                          name_tail=f"net-{network.name}-set-{eval_set.name}-{integrator}")
         self.network = network
@@ -1057,15 +1053,9 @@
         # Validate inputs
         if self.eval_set.system != self.network.training_set.system:
             raise ValueError(f"Inconsistent systems {self.eval_set.system} and {self.network.training_set.system}")
-<<<<<<< HEAD
-
-        if self.network.method == "gn":
-            system = eval_set.system
-            generate_packing_args(self, system)
-=======
+
         generate_packing_args(self, self.system)
         self.time_step_size = time_step_size
->>>>>>> 8a0fef2a
 
 
     def description(self):
@@ -1083,15 +1073,12 @@
                     "integrator": self.integrator,
                     "eval_dtype": self.eval_dtype,
                     "try_gpu": gpu,
-<<<<<<< HEAD
-=======
                     "time_step_size": self.time_step_size,
                     "package_args": {
                       "particle_processing": self.particle_process_type,
                       "package_type": "gn",
                       "adjacency_args": self.adjacency_args,
                       },
->>>>>>> 8a0fef2a
                 }
             },
             "slurm_args": {
